use crate::datastore::error::DatastoreError;
use crate::datastore::example_datastore::ExampleDatastore;
use crate::datastore::tx_data::TxResult;
use crate::datastore::*;
use crate::durability::omnipaxos_durability::OmniPaxosDurability;
use crate::durability::{DurabilityLayer, DurabilityLevel};
use omnipaxos::messages::*;
use omnipaxos::util::{LogEntry, NodeId};
use omnipaxos::{ClusterConfig, OmniPaxos, OmniPaxosConfig, ServerConfig};
use std::collections::HashMap;
use std::sync::{Arc, Mutex};
use tokio::sync::mpsc;
use tokio::time::Duration;
use tokio::time::{self, sleep};

use crate::durability::omnipaxos_durability::Transaction;

use self::example_datastore::Tx;
use self::tx_data::DeleteList;

pub const BUFFER_SIZE: usize = 10000;
pub const ELECTION_TICK_TIMEOUT: u64 = 5;
pub const TICK_PERIOD: Duration = Duration::from_millis(10);
pub const OUTGOING_MESSAGE_PERIOD: Duration = Duration::from_millis(1);
pub const UPDATE_DB_PERIOD: Duration = Duration::from_millis(1);

pub const WAIT_LEADER_TIMEOUT: Duration = Duration::from_millis(1000);
pub const WAIT_DECIDED_TIMEOUT: Duration = Duration::from_millis(50);
pub struct NodeRunner {
    pub node: Arc<Mutex<Node>>,
    incoming: mpsc::Receiver<Message<Transaction>>,
    outgoing: HashMap<NodeId, mpsc::Sender<Message<Transaction>>>,
    // TODO Messaging and running
}

impl NodeRunner {
    async fn send_outgoing_msgs(&mut self) {
        let messages = self
            .node
            .lock()
            .unwrap()
            .omni_durability
            .omni_paxos
            .outgoing_messages();

        for msg in messages {
            let receiver = msg.get_receiver();

            let channel = self.outgoing.get_mut(&receiver).expect("No channels");
            if self.node.lock().unwrap().connected_nodes[receiver as usize - 1] == true {
                let channel = self.outgoing.get_mut(&receiver).expect("No channel");
                let _ = channel.send(msg).await;
            }
        }
    }

    pub async fn run(&mut self) {
        self.node.lock().unwrap().update_leader();
        let mut outgoing_interval = time::interval(OUTGOING_MESSAGE_PERIOD);
        let mut tick_interval = time::interval(TICK_PERIOD);
        let mut update_db_tick_interval = time::interval(UPDATE_DB_PERIOD);
        let mut leader_time_out = time::interval(WAIT_LEADER_TIMEOUT);

        sleep(Duration::from_secs(1)).await;
        loop {
            tokio::select! {
                biased;
                _ = tick_interval.tick() => {
                    self.node.lock().unwrap().omni_durability.omni_paxos.tick();
                },
                _ = outgoing_interval.tick() => {
                    if self.node.lock().unwrap().allow_msg {
                        self.send_outgoing_msgs().await;
                    }
                },
                _ = update_db_tick_interval.tick() => {
                    let current_leader = self.node.lock().unwrap().omni_durability.omni_paxos.get_current_leader();
                    if current_leader != Some(self.node.lock().unwrap().node_id) {
                        self.node.lock().unwrap().apply_replicated_txns();
                    }
                },
                _ = leader_time_out.tick() => {
                    self.node.lock().unwrap().update_leader();
                },
                Some(msg) = self.incoming.recv() => {
                    let receiver = msg.get_receiver();
                    if self.node.lock().unwrap().allow_msg {
                    self.node.lock().unwrap().omni_durability.omni_paxos.handle_incoming(msg)
                    };
                }
            }
        }
    }
}

pub struct Node {
    node_id: NodeId,
    pub omni_durability: OmniPaxosDurability,
    data_store: ExampleDatastore,
    allow_msg: bool,
    connected_nodes: Vec<bool>,
}

impl Node {
    pub fn new(node_id: NodeId, omni_durability: OmniPaxosDurability) -> Self {
        Node {
            node_id,
            omni_durability,
            allow_msg: true,
            connected_nodes: vec![true; 4],
            data_store: ExampleDatastore::new(),
        }
    }

    /// update who is the current leader. If a follower becomes the leader,
    /// it needs to apply any unapplied txns to its datastore.
    /// If a node loses leadership, it needs to rollback the txns committed in
    /// memory that have not been replicated yet.
    pub fn update_leader(&mut self) {
        let leader_id = self.omni_durability.omni_paxos.get_current_leader();
        if leader_id == Some(self.node_id) {
            self.apply_replicated_txns();
        } else {
            self.rollback_unreplicated_txns();
        }
    }

    /// Apply the transactions that have been decided in OmniPaxos to the Datastore.
    /// We need to be careful with which nodes should do this according to desired
    /// behavior in the Datastore as defined by the application.
    fn apply_replicated_txns(&mut self) {
        // apply replicated transactions if follower
        self.advance_replicated_durability_offset().unwrap();
        let current_tx_offset = self.omni_durability.get_durable_tx_offset();
        let mut txns = self
            .omni_durability
            .iter_starting_from_offset(current_tx_offset);
        while let Some((_tx_offset, tx_data)) = txns.next() {
            if let Err(err) = self.data_store.replay_transaction(&tx_data) {
                // println!("Error: {}", err);
            }
        }
    }

    fn rollback_unreplicated_txns(&mut self) {
        self.advance_replicated_durability_offset().unwrap();
        if let Err(err) = self.data_store.rollback_to_replicated_durability_offset() {
            println!("Error: {}", err);
        }
    }

    pub fn begin_tx(
        &self,
        durability_level: DurabilityLevel,
    ) -> <ExampleDatastore as Datastore<String, String>>::Tx {
        self.data_store.begin_tx(durability_level)
    }

    pub fn release_tx(&self, tx: <ExampleDatastore as Datastore<String, String>>::Tx) {
        self.data_store.release_tx(tx);
    }

    /// Begins a mutable transaction. Only the leader is allowed to do so.
    pub fn begin_mut_tx(
        &self,
    ) -> Result<<ExampleDatastore as Datastore<String, String>>::MutTx, DatastoreError> {
        if self.omni_durability.omni_paxos.get_current_leader() == Some(self.node_id) {
            // If the current node is the leader, begin a mutable transaction
            Ok(self.data_store.begin_mut_tx())
        } else {
            Err(DatastoreError::NotLeader)
        }
    }

    /// Commits a mutable transaction. Only the leader is allowed to do so.
    pub fn commit_mut_tx(
        &mut self,
        tx: <ExampleDatastore as Datastore<String, String>>::MutTx,
    ) -> Result<TxResult, DatastoreError> {
        if self.omni_durability.omni_paxos.get_current_leader() == Some(self.node_id) {
            let tx_res = self.data_store.commit_mut_tx(tx);
            tx_res
        } else {
            Err(DatastoreError::NotLeader)
        }
    }

    fn advance_replicated_durability_offset(
        &self,
    ) -> Result<(), crate::datastore::error::DatastoreError> {
        let tx_offset = self.omni_durability.get_durable_tx_offset();
        // println!("tx_offset: {:?}", tx_offset);
        self.data_store
            .advance_replicated_durability_offset(tx_offset)
    }
}

/// Your test cases should spawn up multiple nodes in tokio and cover the following:
/// 1. Find the leader and commit a transaction. Show that the transaction is really *chosen* (according to our definition in Paxos) among the nodes.
/// 2. Find the leader and commit a transaction. Kill the leader and show that another node will be elected and that the replicated state is still correct.
/// 3. Find the leader and commit a transaction. Disconnect the leader from the other nodes and continue to commit transactions before the OmniPaxos election timeout.
/// Verify that the transaction was first committed in memory but later rolled back.
/// 4. Simulate the 3 partial connectivity scenarios from the OmniPaxos liveness lecture. Does the system recover? *NOTE* for this test you may need to modify the messaging logic.
///
/// A few helper functions to help structure your tests have been defined that you are welcome to use.
#[cfg(test)]
mod tests {
    use crate::durability::DurabilityLayer;
    use crate::node::*;
    use omnipaxos::messages::Message;
    use omnipaxos::util::NodeId;
    use omnipaxos_storage::memory_storage::MemoryStorage;
    use std::collections::HashMap;
    use std::sync::{Arc, Mutex};
    use tokio::runtime::{Builder, Runtime};
    use tokio::sync::mpsc;
    use tokio::task::JoinHandle;

    const SERVERS: [NodeId; 4] = [1, 2, 3, 4];

    #[allow(clippy::type_complexity)]
    fn initialise_channels() -> (
        HashMap<NodeId, mpsc::Sender<Message<Transaction>>>,
        HashMap<NodeId, mpsc::Receiver<Message<Transaction>>>,
    ) {
        // Create HashMaps to store senders and receivers
        let mut sender_channels = HashMap::new();
        let mut receiver_channels = HashMap::new();

        for node_id in SERVERS {
            let (sender, receiver) = mpsc::channel(BUFFER_SIZE);
            sender_channels.insert(node_id, sender);
            receiver_channels.insert(node_id, receiver);
        }
        (sender_channels, receiver_channels)
    }

    fn create_runtime() -> Runtime {
        Builder::new_multi_thread()
            .worker_threads(4)
            .enable_all()
            .build()
            .unwrap()
    }

    fn spawn_nodes(runtime: &mut Runtime) -> HashMap<NodeId, (Arc<Mutex<Node>>, JoinHandle<()>)> {
        let mut nodes = HashMap::new();
        let (sender_channels, mut receiver_channels) = initialise_channels();

        for node_id in SERVERS {
            let storage = MemoryStorage::default();
            let cluster_config = ClusterConfig {
                configuration_id: 1,
                nodes: SERVERS.into(),
                ..Default::default()
            };
            let server_config = ServerConfig {
                pid: node_id,
                ..Default::default()
            };
            let omnipaxos_config = OmniPaxosConfig {
                server_config,
                cluster_config,
            };
            let omni_paxos = omnipaxos_config.build(storage).unwrap();
            let omni_durability = OmniPaxosDurability::new(omni_paxos);

            let node = Arc::new(Mutex::new(Node::new(node_id, omni_durability)));

            let mut node_runner = NodeRunner {
                node: node.clone(),
                incoming: receiver_channels.remove(&node_id).unwrap(),
                outgoing: sender_channels.clone(),
            };

            let handle = runtime.spawn(async move {
                node_runner.run().await;
            });

            // Insert the node and handle into the HashMap
            nodes.insert(node_id, (node, handle));
        }
        nodes
    }

    #[tokio::test]
    async fn test_spawn_nodes() {
        let mut runtime = create_runtime();
        let nodes: HashMap<u64, (Arc<Mutex<Node>>, JoinHandle<()>)> = spawn_nodes(&mut runtime);

        // Retrieve the node to test
        std::thread::sleep(WAIT_LEADER_TIMEOUT * 2);
        let (node, _) = nodes.get(&1).expect("Node not found");

        // get leader node
        let leader_id = {
            let node_ref = node.lock().unwrap();
            node_ref
                .omni_durability
                .omni_paxos
                .get_current_leader()
                .expect("Leader ID not found")
        };

        // Example: Mutate data and commit transaction
        let (leader_node, _) = nodes.get(&leader_id).unwrap();
        let mut mut_tx = leader_node.lock().unwrap().begin_mut_tx().unwrap();
        mut_tx.set("test".to_string(), "testvalue".to_string());
        let tx_res = leader_node.lock().unwrap().commit_mut_tx(mut_tx).unwrap();
        leader_node
            .lock()
            .unwrap()
            .omni_durability
            .append_tx(tx_res.tx_offset, tx_res.tx_data);

        std::thread::sleep(WAIT_DECIDED_TIMEOUT * 20);


        // Verify the committed data
        let last_replicated_tx = leader_node
            .lock()
            .unwrap()
            .begin_tx(DurabilityLevel::Replicated);

        let res = last_replicated_tx.get(&"test".to_string());
        if let Some(value) = res {
            println!("Transaction result for origninal leader: {}", value);
            assert_eq!(value, "testvalue");
        } else {
            println!("Transaction result is None.");
        }

        // Verify the committed data on another node
        let (node_2, _) = nodes.get(&2).expect("Node not found");
        {
            let node_2 = node_2.lock().unwrap();
            let tx = node_2.begin_tx(DurabilityLevel::Replicated);
            let res = tx.get(&"test".to_string());
            if let Some(value) = res {
                println!("Transaction result for node 2: {}", value);
                assert_eq!(value, "testvalue");
            } else {
                println!("Transaction result is None.");
            }
        };

        assert_eq!(nodes.len(), 4); // Ensure the expected number of nodes
        runtime.shutdown_background();
    }

<<<<<<< HEAD
    #[test]
    fn test_kill_node_elect_new() {
        let mut runtime = create_runtime();
        let mut nodes: HashMap<u64, (Arc<Mutex<Node>>, JoinHandle<()>)> = spawn_nodes(&mut runtime);
=======
    #[tokio::test]
    async fn test_kill_node_elect_new() {
        //setting up the runtime and nodes for operation
        let mut runtime_env = create_runtime();
        let mut node_registry: HashMap<u64, (Arc<Mutex<Node>>, JoinHandle<()>)> =
            spawn_nodes(&mut runtime_env);
>>>>>>> cfaf07b3

        //delay to ensure leadership stabilization
        std::thread::sleep(WAIT_LEADER_TIMEOUT * 5);

        //retrieve a specific node, expected to exist
        let (specific_node, _) = node_registry.get(&1).expect("Node not located");
        //identify the leading node in the network
        let current_leader = specific_node

            .lock()
            .unwrap()
            .omni_durability
            .omni_paxos
            .get_current_leader()
            .expect("Leader election failed");

        //demonstrating data mutation and transaction commitment
        let (leader_node_ref, _) = node_registry.get(&current_leader).unwrap();
        let mut transaction = leader_node_ref.lock().unwrap().begin_mut_tx().unwrap();
        transaction.set("test".to_string(), "testvalue".to_string());
        let transaction_result = leader_node_ref
            .lock()
            .unwrap()
            .commit_mut_tx(transaction)
            .unwrap();

        //logging the transaction
        leader_node_ref
            .lock()
            .unwrap()
            .omni_durability
            .append_tx(transaction_result.tx_offset, transaction_result.tx_data);

        //waiting for transaction consensus
        std::thread::sleep(WAIT_DECIDED_TIMEOUT * 15);
        let retrieved_tx = leader_node_ref
            .lock()
            .unwrap()
            .begin_tx(DurabilityLevel::Replicated);
        //validating the replication of the transaction in the leader node
        assert_eq!(
            retrieved_tx.get(&"test".to_string()),
            Some("testvalue".to_string())
        );

        //terminating the leader node to trigger re-election
        node_registry.remove(&current_leader);

        //waiting for the election of a new leader
        std::thread::sleep(WAIT_DECIDED_TIMEOUT * 25);

        //determining the new leadership
        let live_nodes: Vec<&u64> = SERVERS.iter().filter(|&&id| id != current_leader).collect();
        println!("terminated node {:?}", current_leader);
        println!("nodes still running: {:?}", live_nodes);

        let (active_node, _) = node_registry.get(live_nodes[0]).unwrap();
        let elected_leader = active_node

            .lock()
            .unwrap()
            .omni_durability
            .omni_paxos
            .get_current_leader()
            .unwrap();
        println!("new leader id is: {:?}", new_leader);
        assert_ne!(new_leader, leader);

        let (new_leader_node, _) = nodes.get(&new_leader).unwrap();

        // check that txn is replicated on new leader
        let tx = new_leader_node
            .lock()
            .unwrap()
            .begin_tx(DurabilityLevel::Replicated);

        println!("VALUE ON NEW LEADER {:?}", tx.get(&"test".to_string()));
        assert_eq!(tx.get(&"test".to_string()), Some("testvalue".to_string()));

        runtime.shutdown_background();
    }
<<<<<<< HEAD
    [#test]
    fn test_3() {
        let mut runtime = create_runtime();
        let mut nodes: HashMap<u64, (Arc<Mutex<Node>>, JoinHandle<()>)> = spawn_nodes(&mut runtime);
        std::thread::sleep(WAIT_LEADER_TIMEOUT*4);
        let (node, _) = nodes.get(&1).expect("Node not found");
        // get leader node
        let leader = node
=======

    // fn test_3() {
    //     let mut runtime = create_runtime();
    //     let mut nodes: HashMap<u64, (Arc<Mutex<Node>>, JoinHandle<()>)> = spawn_nodes(&mut runtime);
    //     std::thread::sleep(WAIT_LEADER_TIMEOUT);
    //     let (node, _) = nodes.get(&1).expect("Node not found");
    //     // get leader node
    //     let leader = node
    //         .lock()
    //         .unwrap()
    //         .omni_durability
    //         .omni_paxos
    //         .get_current_leader()
    //         .expect("No leader elected");

    //     let (leader_node, leader_handle) = nodes.get(&leader).unwrap();

    //     std::thread::sleep(WAIT_DECIDED_TIMEOUT * 2);
    //     let _removed:Vec<()> = nodes.iter().map(|(node_id, _)| leader_node.lock().unwrap().remove_node(*node_id)).collect();

    //     std::thread::sleep(Duration::from_secs(2));
    //     let alive_servers:Vec<&u64> = SERVERS.iter().filter(|&&id| id != leader).collect();
    //     let (alive_server, handler) = nodes.get(alive_servers[0]).unwrap();

    // }

    #[test]
    fn test_constrained_election() {
        let mut runtime = create_runtime();
        let nodes = spawn_nodes(&mut runtime);
        std::thread::sleep(WAIT_LEADER_TIMEOUT * 5);
        let (node_1, _) = nodes.get(&1).unwrap();

        let leader = node_1
>>>>>>> cfaf07b3
            .lock()
            .unwrap()
            .omni_durability
            .omni_paxos
            .get_current_leader()
            .expect("Failed to get leader");

<<<<<<< HEAD
        let (leader_node, leader_handle) = nodes.get(&leader).unwrap();
        let mut mut_tx = leader_node.lock().unwrap().begin_mut_tx().unwrap();
        mut_tx.set("test3".to_string(), "testvalue3".to_string());
        //kill leader without appending txn
        std::thread::sleep(WAIT_DECIDED_TIMEOUT * 5);
        let _removed:Vec<()> = nodes
                        .iter()
                        .map(|(node_id, _)| leader_node
                        .lock()
                        .unwrap()
                        .remove_node(*node_id))
                        .collect();

        std::thread::sleep(Duration::from_secs(2));
        let alive_servers:Vec<&u64> = SERVERS
                .iter()
                .filter(|&&id| id != leader)
                .collect();
        let (alive_server, handler) = nodes.get(alive_servers[0]).unwrap();

         let new_leader = alive_server
            .lock()
            .unwrap()
            .omni_durability
            .omni_paxos
            .get_current_leader()
            .unwrap();

        println!("first leader {:?}", leader);
        println!("new leader id {:?}", new_leader);
        assert_ne!(new_leader, leader);
        let (new_leader,_) = nodes.get(&new_leader).unwrap();
        let _:Vec<()> = nodes
                        .iter()
                        .map(|(node_id, _)| alive_server
                        .lock()
                        .unwrap()
                        .add_node(*node_id))
                        .collect();
        std::thread::sleep(WAIT_DECIDED_TIMEOUT * 2);
        let last_replicated_tx = new_leader
        .lock()
        .unwrap()
        .begin_tx(DurabilityLevel::Replicated);

        let last_commited_tx = new_leader
        .lock()
        .unwrap()
        .begin_tx(DurabilityLevel::Memory);

        println!("last in memory {:?}", last_commited_tx.get(&"test3".to_string()));
        println!( "Last rep: {:?}", last_replicated_tx.get(&"test3".to_string()));
        assert_eq!(
            last_replicated_tx.get(&"test3".to_string()),
            None
        ); 
        assert_eq!(
            last_commited_tx.get(&"test3".to_string()),
            None
        ); 
        runtime.shutdown_background();
    }
         
=======
        println!("Nodes: {:?}", SERVERS);
        println!("Leader: {}", leader);

        for node_id in SERVERS {
            if node_id != leader {
                let (node, _) = nodes.get(&node_id).unwrap();
                // remove the leader from the connected nodes
                node.lock().unwrap().connected_nodes[leader as usize - 1] = false
            }
        }
        std::thread::sleep(WAIT_LEADER_TIMEOUT * 2);
        let alive_servers: Vec<&u64> = SERVERS.iter().filter(|&&id| id != leader).collect();
        let (server, _) = nodes.get(&leader).unwrap();
        // stop messages from being sent
        server.lock().unwrap().allow_msg = false;

        //Give some time for the effect to take place
        std::thread::sleep(WAIT_LEADER_TIMEOUT * 15);
        
        println!("Unisolated servers: {:?}", alive_servers);

        let isolated_leader = server
            .lock()
            .unwrap()
            .omni_durability
            .omni_paxos
            .get_current_leader()
            .expect("Failed to get leader");
        println!("Old Isolated leader: {}", isolated_leader);

        let (alive_node, _handler) = nodes.get(alive_servers[0]).unwrap();
        //Get the new leader from a node that is not the leader
        let new_leader = alive_node.lock().unwrap()
            .omni_durability
            .omni_paxos
            .get_current_leader()
            .expect("Failed to get leader");
        println!("Newly Elected leader: {}", new_leader);

        println!("elected leader node {:?}", elected_leader);
        assert_ne!(elected_leader, current_leader);

        let (node_under_new_leadership, _) = node_registry.get(&elected_leader).unwrap();

        //verifying the transaction replication on the new leader's node
        let replicated_tx = node_under_new_leadership
            .lock()
            .unwrap()
            .begin_tx(DurabilityLevel::Replicated);


        println!(
            "TRANSACTION DATA ON NEW LEADER {:?}",
            replicated_tx.get(&"test".to_string())
        );
        assert_eq!(
            replicated_tx.get(&"test".to_string()),
            Some("testvalue".to_string())
        );
>>>>>>> cfaf07b3

        //shutting down the runtime environment
        runtime_env.shutdown_background();
    }
}<|MERGE_RESOLUTION|>--- conflicted
+++ resolved
@@ -348,19 +348,12 @@
         runtime.shutdown_background();
     }
 
-<<<<<<< HEAD
-    #[test]
-    fn test_kill_node_elect_new() {
-        let mut runtime = create_runtime();
-        let mut nodes: HashMap<u64, (Arc<Mutex<Node>>, JoinHandle<()>)> = spawn_nodes(&mut runtime);
-=======
     #[tokio::test]
     async fn test_kill_node_elect_new() {
         //setting up the runtime and nodes for operation
         let mut runtime_env = create_runtime();
         let mut node_registry: HashMap<u64, (Arc<Mutex<Node>>, JoinHandle<()>)> =
             spawn_nodes(&mut runtime_env);
->>>>>>> cfaf07b3
 
         //delay to ensure leadership stabilization
         std::thread::sleep(WAIT_LEADER_TIMEOUT * 5);
@@ -442,16 +435,6 @@
 
         runtime.shutdown_background();
     }
-<<<<<<< HEAD
-    [#test]
-    fn test_3() {
-        let mut runtime = create_runtime();
-        let mut nodes: HashMap<u64, (Arc<Mutex<Node>>, JoinHandle<()>)> = spawn_nodes(&mut runtime);
-        std::thread::sleep(WAIT_LEADER_TIMEOUT*4);
-        let (node, _) = nodes.get(&1).expect("Node not found");
-        // get leader node
-        let leader = node
-=======
 
     // fn test_3() {
     //     let mut runtime = create_runtime();
@@ -486,7 +469,6 @@
         let (node_1, _) = nodes.get(&1).unwrap();
 
         let leader = node_1
->>>>>>> cfaf07b3
             .lock()
             .unwrap()
             .omni_durability
@@ -494,71 +476,6 @@
             .get_current_leader()
             .expect("Failed to get leader");
 
-<<<<<<< HEAD
-        let (leader_node, leader_handle) = nodes.get(&leader).unwrap();
-        let mut mut_tx = leader_node.lock().unwrap().begin_mut_tx().unwrap();
-        mut_tx.set("test3".to_string(), "testvalue3".to_string());
-        //kill leader without appending txn
-        std::thread::sleep(WAIT_DECIDED_TIMEOUT * 5);
-        let _removed:Vec<()> = nodes
-                        .iter()
-                        .map(|(node_id, _)| leader_node
-                        .lock()
-                        .unwrap()
-                        .remove_node(*node_id))
-                        .collect();
-
-        std::thread::sleep(Duration::from_secs(2));
-        let alive_servers:Vec<&u64> = SERVERS
-                .iter()
-                .filter(|&&id| id != leader)
-                .collect();
-        let (alive_server, handler) = nodes.get(alive_servers[0]).unwrap();
-
-         let new_leader = alive_server
-            .lock()
-            .unwrap()
-            .omni_durability
-            .omni_paxos
-            .get_current_leader()
-            .unwrap();
-
-        println!("first leader {:?}", leader);
-        println!("new leader id {:?}", new_leader);
-        assert_ne!(new_leader, leader);
-        let (new_leader,_) = nodes.get(&new_leader).unwrap();
-        let _:Vec<()> = nodes
-                        .iter()
-                        .map(|(node_id, _)| alive_server
-                        .lock()
-                        .unwrap()
-                        .add_node(*node_id))
-                        .collect();
-        std::thread::sleep(WAIT_DECIDED_TIMEOUT * 2);
-        let last_replicated_tx = new_leader
-        .lock()
-        .unwrap()
-        .begin_tx(DurabilityLevel::Replicated);
-
-        let last_commited_tx = new_leader
-        .lock()
-        .unwrap()
-        .begin_tx(DurabilityLevel::Memory);
-
-        println!("last in memory {:?}", last_commited_tx.get(&"test3".to_string()));
-        println!( "Last rep: {:?}", last_replicated_tx.get(&"test3".to_string()));
-        assert_eq!(
-            last_replicated_tx.get(&"test3".to_string()),
-            None
-        ); 
-        assert_eq!(
-            last_commited_tx.get(&"test3".to_string()),
-            None
-        ); 
-        runtime.shutdown_background();
-    }
-         
-=======
         println!("Nodes: {:?}", SERVERS);
         println!("Leader: {}", leader);
 
@@ -618,7 +535,6 @@
             replicated_tx.get(&"test".to_string()),
             Some("testvalue".to_string())
         );
->>>>>>> cfaf07b3
 
         //shutting down the runtime environment
         runtime_env.shutdown_background();
