--- conflicted
+++ resolved
@@ -284,22 +284,12 @@
     }
 
     #[tokio::test]
-<<<<<<< HEAD
-    async fn test_transaction_chosen() {
-        let mut runtime = create_runtime();
-        let nodes: HashMap<u64, (Arc<Mutex<Node>>, JoinHandle<()>)> = spawn_nodes(&mut runtime);
-
-        // wait for nodes to start
-        std::thread::sleep(WAIT_LEADER_TIMEOUT * 5);
-
-=======
     async fn test_spawn_nodes() {
         let mut runtime = create_runtime();
         let nodes: HashMap<u64, (Arc<Mutex<Node>>, JoinHandle<()>)> = spawn_nodes(&mut runtime);
 
         // Retrieve the node to test
         std::thread::sleep(WAIT_LEADER_TIMEOUT * 2);
->>>>>>> b12e4104
         let (node, _) = nodes.get(&1).expect("Node not found");
 
         // get leader node
@@ -322,12 +312,9 @@
             .unwrap()
             .omni_durability
             .append_tx(tx_res.tx_offset, tx_res.tx_data);
-<<<<<<< HEAD
-
-        std::thread::sleep(WAIT_DECIDED_TIMEOUT * 10);
-=======
+
         std::thread::sleep(WAIT_DECIDED_TIMEOUT * 20);
->>>>>>> b12e4104
+
 
         // Verify the committed data
         let last_replicated_tx = leader_node
@@ -360,19 +347,7 @@
         assert_eq!(nodes.len(), 4); // Ensure the expected number of nodes
         runtime.shutdown_background();
     }
-<<<<<<< HEAD
-
-    #[tokio::test]
-    async fn test_kill_node_elect_new() {
-        let mut runtime = create_runtime();
-        let mut nodes: HashMap<u64, (Arc<Mutex<Node>>, JoinHandle<()>)> = spawn_nodes(&mut runtime);
-
-        std::thread::sleep(WAIT_LEADER_TIMEOUT * 5);
-
-        let (node, _) = nodes.get(&1).expect("Node not found");
-        // get leader node
-        let leader = node
-=======
+
     #[tokio::test]
     async fn test_kill_node_elect_new() {
         //setting up the runtime and nodes for operation
@@ -387,56 +362,12 @@
         let (specific_node, _) = node_registry.get(&1).expect("Node not located");
         //identify the leading node in the network
         let current_leader = specific_node
->>>>>>> b12e4104
+
             .lock()
             .unwrap()
             .omni_durability
             .omni_paxos
             .get_current_leader()
-<<<<<<< HEAD
-            .expect("No leader elected");
-
-        // Example: Mutate data and commit transaction
-        let (leader_node, leader_handle) = nodes.get(&leader).unwrap();
-        let mut mut_tx = leader_node.lock().unwrap().begin_mut_tx().unwrap();
-        mut_tx.set("test".to_string(), "testvalue".to_string());
-        let tx_res = leader_node.lock().unwrap().commit_mut_tx(mut_tx).unwrap();
-
-        // append txn to log
-        leader_node
-            .lock()
-            .unwrap()
-            .omni_durability
-            .append_tx(tx_res.tx_offset, tx_res.tx_data);
-
-        std::thread::sleep(WAIT_DECIDED_TIMEOUT * 15);
-
-        let last_tx = leader_node
-            .lock()
-            .unwrap()
-            .begin_tx(DurabilityLevel::Replicated);
-
-        // check that transaction replicated in leader
-        assert_eq!(
-            last_tx.get(&"test".to_string()),
-            Some("testvalue".to_string())
-        );
-
-        // kill leader node
-        leader_handle.abort();
-        std::thread::sleep(WAIT_DECIDED_TIMEOUT * 15);
-        nodes.remove(&leader);
-
-        // get new node, and check get the newly elected leader
-        std::thread::sleep(WAIT_DECIDED_TIMEOUT * 10);
-
-        let alive_servers: Vec<&u64> = SERVERS.iter().filter(|&&id| id != leader).collect();
-        println!("node killed: {:?}", leader);
-        println!("alive servers are: {:?}", alive_servers);
-
-        let (alive_node, _handler) = nodes.get(alive_servers[0]).unwrap();
-        let new_leader = alive_node
-=======
             .expect("Leader election failed");
 
         //demonstrating data mutation and transaction commitment
@@ -481,14 +412,13 @@
 
         let (active_node, _) = node_registry.get(live_nodes[0]).unwrap();
         let elected_leader = active_node
->>>>>>> b12e4104
+
             .lock()
             .unwrap()
             .omni_durability
             .omni_paxos
             .get_current_leader()
             .unwrap();
-<<<<<<< HEAD
         println!("new leader id is: {:?}", new_leader);
         assert_ne!(new_leader, leader);
 
@@ -584,7 +514,7 @@
             .get_current_leader()
             .expect("Failed to get leader");
         println!("Newly Elected leader: {}", new_leader);
-=======
+
         println!("elected leader node {:?}", elected_leader);
         assert_ne!(elected_leader, current_leader);
 
@@ -595,7 +525,7 @@
             .lock()
             .unwrap()
             .begin_tx(DurabilityLevel::Replicated);
->>>>>>> b12e4104
+
 
         println!(
             "TRANSACTION DATA ON NEW LEADER {:?}",
